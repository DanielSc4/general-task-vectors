--- conflicted
+++ resolved
@@ -2,17 +2,6 @@
  "cells": [
   {
    "cell_type": "code",
-<<<<<<< HEAD
-   "execution_count": 10,
-   "metadata": {},
-   "outputs": [
-    {
-     "name": "stdout",
-     "output_type": "stream",
-     "text": [
-      "The autoreload extension is already loaded. To reload it, use:\n",
-      "  %reload_ext autoreload\n"
-=======
    "execution_count": 1,
    "metadata": {},
    "outputs": [
@@ -22,7 +11,6 @@
      "text": [
       "/Users/daniel/Documents/Work/Research/general-task-vectors/.venv/lib/python3.11/site-packages/tqdm/auto.py:21: TqdmWarning: IProgress not found. Please update jupyter and ipywidgets. See https://ipywidgets.readthedocs.io/en/stable/user_install.html\n",
       "  from .autonotebook import tqdm as notebook_tqdm\n"
->>>>>>> 69af5f36
      ]
     }
    ],
